--- conflicted
+++ resolved
@@ -1,4 +1,3 @@
-<<<<<<< HEAD
 {% extends 'fpiweb/base.html' %}
 {% load bootstrap4 %}
 
@@ -13,27 +12,4 @@
         <input type="submit" value="Login">
     </form>
 
-
-
-{% endblock %}
-=======
-<!DOCTYPE html>
-<html lang="en">
-<head>
-    <meta charset="UTF-8">
-    <title>Login</title>
-</head>
-<body>
-
-<form action="{% url 'fpiweb:login' %}" method="post">
-    {% csrf_token %}
-    <table border="2">
-        {{ form.as_table }}
-    </table>
-    <input type="submit" value="Login">
-</form>
->>>>>>> 4d04ade7
-
-
-</body>
-</html>+{% endblock %}