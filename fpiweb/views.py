--- conflicted
+++ resolved
@@ -84,14 +84,11 @@
     PalletNameForm, \
     PalletSelectForm, \
     PrintLabelsForm, \
-<<<<<<< HEAD
     ProductForm, \
     ExpMoStartForm, \
     ExpMoEndForm, \
     validation_exp_months_bool
-=======
-    ProductForm
->>>>>>> 3e40c4e1
+
 from fpiweb.qr_code_utilities import QRCodePrinter
 from fpiweb.support.BoxManagement import BoxManagementClass
 
@@ -1596,11 +1593,8 @@
                     prefix=self.FORM_PREFIX_FROM_LOCATION,
                 ),
                 errors=["Missing mode parameter"],
-<<<<<<< HEAD
+
                 status=HTTP_STATUS.BAD_REQUEST,
-=======
-                status=400,
->>>>>>> 3e40c4e1
             )
 
         if mode == self.MODE_ENTER_FROM_LOCATION:
@@ -1624,11 +1618,7 @@
                 request,
                 self.MODE_ENTER_FROM_LOCATION,
                 from_location_form=from_location_form,
-<<<<<<< HEAD
                 status=HTTP_STATUS.BAD_REQUEST,
-=======
-                status=400,
->>>>>>> 3e40c4e1
             )
 
         from_location = from_location_form.cleaned_data.get('location')
@@ -1659,11 +1649,7 @@
                 request,
                 self.MODE_ENTER_TO_LOCATION,
                 to_location_form=to_location_form,
-<<<<<<< HEAD
                 status=HTTP_STATUS.BAD_REQUEST,
-=======
-                status=400,
->>>>>>> 3e40c4e1
             )
 
         from_location = to_location_form.cleaned_data['from_location']
@@ -1698,11 +1684,7 @@
                 request,
                 self.MODE_CONFIRM_MERGE,
                 confirm_merge_form=confirm_merge_form,
-<<<<<<< HEAD
                 status=HTTP_STATUS.BAD_REQUEST,
-=======
-                status=400,
->>>>>>> 3e40c4e1
             )
 
         from_location = \
@@ -1788,11 +1770,7 @@
             boxes_moved=0,
             to_location=None,
             errors=None,
-<<<<<<< HEAD
             status=HTTP_STATUS.OK):
-=======
-            status=200):
->>>>>>> 3e40c4e1
 
         return render(
             request,
