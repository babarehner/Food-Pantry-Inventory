--- conflicted
+++ resolved
@@ -1,24 +1,15 @@
 """
 views.py - establish the views (pages) for the F. P. I. web application.
 """
-
+from django.shortcuts import render
 from django.contrib.auth import authenticate, login
 from django.http import HttpResponse
-<<<<<<< HEAD
-from django.urls import reverse
 from django.views.generic import TemplateView, ListView, DetailView, \
-    CreateView, UpdateView, DeleteView
-
+    CreateView, UpdateView, DeleteView, FormView
+from django.urls import reverse_lazy, reverse
+from fpiweb.forms import LoginForm
 from forms import ConstraintsForm
-=======
-from django.shortcuts import render
-from django.views.generic import FormView, ListView, TemplateView
-from django.urls import reverse_lazy
-
-from fpiweb.forms import LoginForm
->>>>>>> 13667686
 from fpiweb.models import Constraints
-
 
 
 def index(request):
@@ -40,7 +31,29 @@
     template_name = 'fpiweb/about.html'
 
 
-<<<<<<< HEAD
+class LoginView(FormView):
+    template_name = 'fpiweb/login.html'
+    form_class = LoginForm
+    success_url = reverse_lazy('index')
+
+    def form_valid(self, form):
+        username = form.cleaned_data.get('username')
+        password = form.cleaned_data.get('password')
+
+        user = authenticate(
+            self.request,
+            username=username,
+            password=password
+        )
+
+        if user is None:
+            form.add_error(None, "Invalid username and/or password")
+            return self.form_invalid(form)
+
+        login(self.request, user)
+        return super().form_valid(form)
+
+
 class ConstraintsListView(ListView):
     """
     List of existing constraints.
@@ -193,28 +206,5 @@
 
         results = reverse('fpiweb:constraints_view')
         return results
-=======
-class LoginView(FormView):
-    template_name = 'fpiweb/login.html'
-    form_class = LoginForm
-    success_url = reverse_lazy('index')
-
-    def form_valid(self, form):
-        username = form.cleaned_data.get('username')
-        password = form.cleaned_data.get('password')
-
-        user = authenticate(
-            self.request,
-            username=username,
-            password=password
-        )
-
-        if user is None:
-            form.add_error(None, "Invalid username and/or password")
-            return self.form_invalid(form)
-
-        login(self.request, user)
-        return super().form_valid(form)
->>>>>>> 13667686
 
 # EOF